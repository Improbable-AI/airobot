--- conflicted
+++ resolved
@@ -336,16 +336,10 @@
         Returns:
             list: x, y, z position of the EE (shape: [3])
             list: quaternion representation of the EE orientation (shape: [4])
-<<<<<<< HEAD
             list: rotation matrix representation of the EE orientation 
                 (shape: [9])
             list: euler angle representation of the EE orientation (roll, 
                 pitch, yaw with static reference frame) (shape: [3])
-=======
-            list: rotation matrix representation of the EE orientation (shape: [3, 3])
-            list: euler angle representation of the EE orientation (roll, pitch, yaw with
-                static reference frame) (shape: [3])
->>>>>>> b1143a83
         """
         pose_data = self.monitor.get_cartesian_info()
         if pose_data:
